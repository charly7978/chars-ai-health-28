
import { ProcessedSignal } from '../../types/signal';
import { DetectorScores, DetectionResult } from './types';

/**
 * Clase para análisis de señales de PPG y detección de dedo
 * PROHIBIDA LA SIMULACIÓN Y TODO TIPO DE MANIPULACIÓN FORZADA DE DATOS
 */
export class SignalAnalyzer {
  private readonly CONFIG: { 
    QUALITY_LEVELS: number;
    QUALITY_HISTORY_SIZE: number;
    MIN_CONSECUTIVE_DETECTIONS: number;
    MAX_CONSECUTIVE_NO_DETECTIONS: number;
  };
  private detectorScores: DetectorScores = {
    redChannel: 0,
    stability: 0,
    pulsatility: 0,
    biophysical: 0,
    periodicity: 0
  };
  private stableFrameCount: number = 0;
  private lastStableValue: number = 0;
  private consecutiveDetections: number = 0;
  private consecutiveNoDetections: number = 0;
  private isCurrentlyDetected: boolean = false;
  private lastDetectionTime: number = 0;
  private qualityHistory: number[] = [];
  private motionArtifactScore: number = 0;
  private readonly DETECTION_TIMEOUT = 3000; // Reducido para respuesta más rápida (antes 5000)
  private readonly MOTION_ARTIFACT_THRESHOLD = 0.75; // Ajustado para mejor equilibrio (era 0.7)
  private valueHistory: number[] = []; // Track signal history for artifact detection
  // Nuevo: calibración adaptativa
  private calibrationPhase: boolean = true;
  private calibrationSamples: number[] = [];
  private readonly CALIBRATION_SAMPLE_SIZE = 20;
  private adaptiveThreshold: number = 0.03; // Umbral inicial que se ajustará
  
  constructor(config: { 
    QUALITY_LEVELS: number;
    QUALITY_HISTORY_SIZE: number;
    MIN_CONSECUTIVE_DETECTIONS: number;
    MAX_CONSECUTIVE_NO_DETECTIONS: number;
  }) {
    // Modificar configuración para ser más sensible
    this.CONFIG = {
      ...config,
      MIN_CONSECUTIVE_DETECTIONS: Math.max(1, Math.floor(config.MIN_CONSECUTIVE_DETECTIONS / 3)), // Reducido aún más para detección más rápida (antes /2)
      MAX_CONSECUTIVE_NO_DETECTIONS: Math.ceil(config.MAX_CONSECUTIVE_NO_DETECTIONS * 1.5) // Aumentado para ser más tolerante
    };
  }
  
  updateDetectorScores(scores: {
    redValue: number;
    redChannel: number;
    stability: number;
    pulsatility: number;
    biophysical: number;
    periodicity: number;
    textureScore?: number; // Opcional para compatibilidad
  }): void {
    // Store actual scores with enhancement multipliers
    this.detectorScores.redChannel = Math.max(0, Math.min(1, scores.redChannel * 1.2)); // Aumentado (antes 1.1)
    this.detectorScores.stability = Math.max(0, Math.min(1, scores.stability * 1.1)); // Incrementado levemente (antes 1.05)
    this.detectorScores.pulsatility = Math.max(0, Math.min(1, scores.pulsatility * 1.25)); // Aumentado significativamente (antes 1.15)
    this.detectorScores.biophysical = Math.max(0, Math.min(1, scores.biophysical * 1.1)); // Ahora también se aumenta (antes sin multiplicador)
    this.detectorScores.periodicity = Math.max(0, Math.min(1, scores.periodicity * 1.1)); // Aumentado levemente (antes sin multiplicador)
    
    // Store texture score if available
    if (typeof scores.textureScore !== 'undefined') {
      this.detectorScores.textureScore = scores.textureScore;
    }
    
    // Track values for motion artifact detection
    this.valueHistory.push(scores.redValue);
    if (this.valueHistory.length > 15) {
      this.valueHistory.shift();
    }
    
    // Detectar artefactos de movimiento con tolerancia ajustada
    if (this.valueHistory.length >= 5) {
      const recentValues = this.valueHistory.slice(-5);
      const maxChange = Math.max(...recentValues) - Math.min(...recentValues);
      const meanValue = recentValues.reduce((sum, val) => sum + val, 0) / recentValues.length;
      
      // Calcular cambio normalizado como porcentaje de media - más tolerante
      const normalizedChange = meanValue > 0 ? maxChange / meanValue : 0;
      
      // Update motion artifact score with smoothing
      this.motionArtifactScore = this.motionArtifactScore * 0.7 + (normalizedChange > 0.55 ? 0.3 : 0); // Umbral aumentado (antes 0.5)
      
      // Aplicar penalización de artefacto más suave
      if (this.motionArtifactScore > this.MOTION_ARTIFACT_THRESHOLD) {
        this.detectorScores.stability *= 0.7; // Penalización más suave (antes 0.6)
      }
    }
    
    // Calibración adaptativa - recolectar muestras en fase de calibración
    if (this.calibrationPhase && this.detectorScores.redChannel > 0.1) {
      this.calibrationSamples.push(scores.redValue);
      
      // Cuando tenemos suficientes muestras, calibramos el umbral
      if (this.calibrationSamples.length >= this.CALIBRATION_SAMPLE_SIZE) {
        this.calibrateAdaptiveThreshold();
        this.calibrationPhase = false;
      }
    }
    
    console.log("SignalAnalyzer: Updated detector scores:", {
      redValue: scores.redValue,
      redChannel: this.detectorScores.redChannel,
      stability: this.detectorScores.stability,
      pulsatility: this.detectorScores.pulsatility,
      biophysical: this.detectorScores.biophysical,
      periodicity: this.detectorScores.periodicity,
      motionArtifact: this.motionArtifactScore,
      adaptiveThreshold: this.adaptiveThreshold,
      calibrationPhase: this.calibrationPhase
    });
  }

  // Nuevo método para calibración adaptativa del umbral
  private calibrateAdaptiveThreshold(): void {
    // Ordenar muestras y eliminar valores extremos (10% superior e inferior)
    const sortedSamples = [...this.calibrationSamples].sort((a, b) => a - b);
    const trimCount = Math.floor(sortedSamples.length * 0.1);
    const trimmedSamples = sortedSamples.slice(trimCount, sortedSamples.length - trimCount);
    
    // Calcular media y desviación estándar
    const mean = trimmedSamples.reduce((sum, val) => sum + val, 0) / trimmedSamples.length;
    const variance = trimmedSamples.reduce((sum, val) => sum + Math.pow(val - mean, 2), 0) / trimmedSamples.length;
    const stdDev = Math.sqrt(variance);
    
    // Calcular coeficiente de variación (CV) para ajustar sensibilidad
    const cv = mean > 0 ? stdDev / mean : 1;
    
    // Ajustar umbral según variabilidad - menor variabilidad requiere umbral más alto
    // para evitar falsos positivos, mayor variabilidad requiere umbral más bajo
    if (cv < 0.05) { // Muy estable
      this.adaptiveThreshold = 0.04; // Umbral más alto para evitar falsos positivos
    } else if (cv < 0.1) { // Estable
      this.adaptiveThreshold = 0.025; // Umbral moderado
    } else { // Variable
      this.adaptiveThreshold = 0.02; // Umbral más bajo para mejorar detección
    }
    
    console.log("SignalAnalyzer: Calibración adaptativa completada", {
      muestras: this.calibrationSamples.length,
      media: mean.toFixed(2),
      desviacionEstandar: stdDev.toFixed(2),
      coeficienteVariacion: cv.toFixed(3),
      umbralAdaptativo: this.adaptiveThreshold
    });
    
    // Limpiar muestras de calibración
    this.calibrationSamples = [];
  }

  analyzeSignalMultiDetector(
    filtered: number, 
    trendResult: 'highly_stable' | 'stable' | 'moderately_stable' | 'unstable' | 'highly_unstable' | 'non_physiological'
  ): DetectionResult {
    // Implement real finger detection logic with appropriate medical thresholds
    const currentTime = Date.now();
    
<<<<<<< HEAD
    // SIMPLIFICACIÓN: Solo tres lógicas principales
    const rojoOk = this.detectorScores.redChannel > 0.04;
    const pulsoOk = this.detectorScores.pulsatility > 0.08;
    const estabilidadOk = this.detectorScores.stability > 0.15;
    // Eliminar lógica de periodicidad, consistencia y tendencia fisiológica
    if (!rojoOk || !pulsoOk || !estabilidadOk) {
=======
    // Apply trend analysis results - penalties más suaves para tendencias inestables
    let trendMultiplier = 1.0;
    switch(trendResult) {
      case 'highly_stable':
        trendMultiplier = 1.3; // Aumento (antes 1.2)
        break;
      case 'stable':
        trendMultiplier = 1.2; // Aumento (antes 1.1)
        break;
      case 'moderately_stable':
        trendMultiplier = 1.1; // Aumento (antes 1.0)
        break;
      case 'unstable':
        trendMultiplier = 0.85; // Penalización más suave (antes 0.8)
        break;
      case 'highly_unstable':
        trendMultiplier = 0.7; // Penalización más suave (antes 0.6)
        break;
      case 'non_physiological':
        trendMultiplier = 0.4; // Penalización más suave (antes 0.3)
        break;
    }
    
    // Ponderación más permisiva para facilitar detección
    const redScore = this.detectorScores.redChannel * 0.4; // Aumentado (antes 0.35)
    const stabilityScore = this.detectorScores.stability * 0.25; // Mantiene (antes 0.25)
    const pulsatilityScore = this.detectorScores.pulsatility * 0.30; // Mantiene (antes 0.30)
    const biophysicalScore = this.detectorScores.biophysical * 0.07; // Mantiene (antes 0.07)
    const periodicityScore = this.detectorScores.periodicity * 0.05; // Aumentado (antes 0.03)
    
    // Apply trend multiplier from signal analysis
    const normalizedScore = (redScore + stabilityScore + pulsatilityScore + 
                           biophysicalScore + periodicityScore) * trendMultiplier;
    
    // Penalización más suave por artefactos de movimiento
    const finalScore = this.motionArtifactScore > this.MOTION_ARTIFACT_THRESHOLD ? 
                      normalizedScore * 0.7 : normalizedScore; // Más suave (antes 0.6)
    
    // Usar umbral adaptativo si ya no estamos en fase de calibración
    const detectionThreshold = this.calibrationPhase ? 0.025 : this.adaptiveThreshold;
    
    // Condición de detección más sensible
    const isFingerDetected = finalScore >= detectionThreshold || 
                           (this.detectorScores.redChannel > 0.04 && this.detectorScores.pulsatility > 0.04);
    
    // Update consecutive detection counters
    if (isFingerDetected) {
      this.consecutiveDetections++;
      this.consecutiveNoDetections = 0;
      this.lastDetectionTime = currentTime;
    } else {
      this.consecutiveDetections = 0;
      this.consecutiveNoDetections++;
    }
    
    // Histéresis más suave para prevenir parpadeo de detección
    // Ahora requiere menos frames consecutivos para detección
    if (!this.isCurrentlyDetected && this.consecutiveDetections >= this.CONFIG.MIN_CONSECUTIVE_DETECTIONS) {
      this.isCurrentlyDetected = true;
      console.log("SignalAnalyzer: Finger DETECTED after consistent readings");
    } else if (this.isCurrentlyDetected && 
              (this.consecutiveNoDetections >= this.CONFIG.MAX_CONSECUTIVE_NO_DETECTIONS ||
               currentTime - this.lastDetectionTime > this.DETECTION_TIMEOUT)) {
      this.isCurrentlyDetected = false;
      console.log("SignalAnalyzer: Finger LOST after consistent absence");
    }
    
    // Auto-reset en cambios extremos de señal - más tolerante
    if (this.isCurrentlyDetected && this.motionArtifactScore > 0.9) { // Umbral aumentado (antes 0.85)
      this.consecutiveNoDetections += 1; // Incremento más lento
    }
    
    // Calcular calidad basada en puntuaciones ponderadas
    let qualityValue = Math.round(finalScore * this.CONFIG.QUALITY_LEVELS);
    
    // Asignar calidad mínima cuando se detecta dedo pero con señal débil
    if (this.isCurrentlyDetected && qualityValue < 1) {
      qualityValue = 10; // Garantizar calidad mínima para dedos detectados
    }
    
    // Suavizado de calidad con historial
    if (qualityValue > 0) {
      this.qualityHistory.push(qualityValue);
      if (this.qualityHistory.length > this.CONFIG.QUALITY_HISTORY_SIZE) {
        this.qualityHistory.shift();
      }
    }
    
    const finalQuality = this.isCurrentlyDetected ? 
      Math.round(this.qualityHistory.reduce((a, b) => a + b, 0) / Math.max(1, this.qualityHistory.length)) : 0;
    
    // Convertir a porcentaje
    const quality = Math.max(0, Math.min(100, (finalQuality / this.CONFIG.QUALITY_LEVELS) * 100));
    
    console.log("SignalAnalyzer: Detection result:", {
      normalizedScore: normalizedScore.toFixed(2),
      finalScore: finalScore.toFixed(2),
      trendMultiplier: trendMultiplier.toFixed(2),
      motionArtifact: this.motionArtifactScore.toFixed(2),
      consecutiveDetections: this.consecutiveDetections,
      isFingerDetected: this.isCurrentlyDetected,
      quality,
      trendResult,
      detectionThreshold
    });
    
    // Condiciones más permisivas para detección
    const rojoOk = this.detectorScores.redChannel > 0.03; // Antes 0.04
    const pulsoOk = this.detectorScores.pulsatility > 0.06; // Antes 0.08
    
    // Verificación de textura más permisiva
    const texturaOk = typeof this.detectorScores.textureScore === 'undefined' || 
                     (this.detectorScores.textureScore > 0.33 && this.detectorScores.textureScore < 0.98);
    
    // Ajuste para reducir mínimo de frames consecutivos
    this.CONFIG.MIN_CONSECUTIVE_DETECTIONS = 5; // Antes 7
    
    // Condición permisiva de detección
    if (!rojoOk || !texturaOk) { // Ya no requerimos pulsoOk para la detección inicial
      // Esta condición sigue siendo estricta para evitar falsos positivos
>>>>>>> 4cf21159
      this.isCurrentlyDetected = false;
      return {
        isFingerDetected: false,
        quality: 0,
        detectorDetails: {
          ...this.detectorScores,
<<<<<<< HEAD
          reason: 'Condición insuficiente (rojo, pulso o estabilidad)'
        }
      };
    }
    // Si pasa los tres checks, detectar dedo
    this.consecutiveDetections++;
    this.consecutiveNoDetections = 0;
    if (this.consecutiveDetections >= 5) { // 5 frames consecutivos para robustez
      this.isCurrentlyDetected = true;
=======
          normalizedScore,
          trendType: trendResult,
          reason: 'Condición insuficiente (rojo o textura)'
        }
      };
    }
    
    // Si la señal es fisiológicamente absurda pero hay rojo, solo rechazar si la periodicidad es absurda
    if (trendResult === 'non_physiological' && (!rojoOk)) {
      this.isCurrentlyDetected = false;
      return {
        isFingerDetected: false,
        quality: 0,
        detectorDetails: {
          ...this.detectorScores,
          normalizedScore,
          trendType: trendResult,
          reason: 'Tendencia no fisiológica y señal débil'
        }
      };
>>>>>>> 4cf21159
    }
    // Si se pierde la condición, resetear
    if (!this.isCurrentlyDetected) {
      this.consecutiveDetections = 0;
    }
    // Calidad proporcional a la media de los tres scores
    const quality = Math.round(((this.detectorScores.redChannel + this.detectorScores.pulsatility + this.detectorScores.stability) / 3) * 100);
    return {
      isFingerDetected: this.isCurrentlyDetected,
      quality: quality,
      detectorDetails: {
        ...this.detectorScores
      }
    };
  }
  
  updateLastStableValue(value: number): void {
    this.lastStableValue = value;
  }
  
  getLastStableValue(): number {
    return this.lastStableValue;
  }
  
  reset(): void {
    this.stableFrameCount = 0;
    this.lastStableValue = 0;
    this.consecutiveDetections = 0;
    this.consecutiveNoDetections = 0;
    this.isCurrentlyDetected = false;
    this.lastDetectionTime = 0;
    this.qualityHistory = [];
    this.motionArtifactScore = 0;
    this.valueHistory = [];
    this.calibrationPhase = true; // Reiniciar fase de calibración
    this.calibrationSamples = []; // Limpiar muestras de calibración
    this.adaptiveThreshold = 0.03; // Restablecer umbral adaptativo
    this.detectorScores = {
      redChannel: 0,
      stability: 0,
      pulsatility: 0,
      biophysical: 0,
      periodicity: 0
    };
    console.log("SignalAnalyzer: Reset complete");
  }
}<|MERGE_RESOLUTION|>--- conflicted
+++ resolved
@@ -1,4 +1,3 @@
-
 import { ProcessedSignal } from '../../types/signal';
 import { DetectorScores, DetectionResult } from './types';
 
@@ -161,145 +160,18 @@
     filtered: number, 
     trendResult: 'highly_stable' | 'stable' | 'moderately_stable' | 'unstable' | 'highly_unstable' | 'non_physiological'
   ): DetectionResult {
-    // Implement real finger detection logic with appropriate medical thresholds
-    const currentTime = Date.now();
-    
-<<<<<<< HEAD
     // SIMPLIFICACIÓN: Solo tres lógicas principales
     const rojoOk = this.detectorScores.redChannel > 0.04;
     const pulsoOk = this.detectorScores.pulsatility > 0.08;
     const estabilidadOk = this.detectorScores.stability > 0.15;
-    // Eliminar lógica de periodicidad, consistencia y tendencia fisiológica
     if (!rojoOk || !pulsoOk || !estabilidadOk) {
-=======
-    // Apply trend analysis results - penalties más suaves para tendencias inestables
-    let trendMultiplier = 1.0;
-    switch(trendResult) {
-      case 'highly_stable':
-        trendMultiplier = 1.3; // Aumento (antes 1.2)
-        break;
-      case 'stable':
-        trendMultiplier = 1.2; // Aumento (antes 1.1)
-        break;
-      case 'moderately_stable':
-        trendMultiplier = 1.1; // Aumento (antes 1.0)
-        break;
-      case 'unstable':
-        trendMultiplier = 0.85; // Penalización más suave (antes 0.8)
-        break;
-      case 'highly_unstable':
-        trendMultiplier = 0.7; // Penalización más suave (antes 0.6)
-        break;
-      case 'non_physiological':
-        trendMultiplier = 0.4; // Penalización más suave (antes 0.3)
-        break;
-    }
-    
-    // Ponderación más permisiva para facilitar detección
-    const redScore = this.detectorScores.redChannel * 0.4; // Aumentado (antes 0.35)
-    const stabilityScore = this.detectorScores.stability * 0.25; // Mantiene (antes 0.25)
-    const pulsatilityScore = this.detectorScores.pulsatility * 0.30; // Mantiene (antes 0.30)
-    const biophysicalScore = this.detectorScores.biophysical * 0.07; // Mantiene (antes 0.07)
-    const periodicityScore = this.detectorScores.periodicity * 0.05; // Aumentado (antes 0.03)
-    
-    // Apply trend multiplier from signal analysis
-    const normalizedScore = (redScore + stabilityScore + pulsatilityScore + 
-                           biophysicalScore + periodicityScore) * trendMultiplier;
-    
-    // Penalización más suave por artefactos de movimiento
-    const finalScore = this.motionArtifactScore > this.MOTION_ARTIFACT_THRESHOLD ? 
-                      normalizedScore * 0.7 : normalizedScore; // Más suave (antes 0.6)
-    
-    // Usar umbral adaptativo si ya no estamos en fase de calibración
-    const detectionThreshold = this.calibrationPhase ? 0.025 : this.adaptiveThreshold;
-    
-    // Condición de detección más sensible
-    const isFingerDetected = finalScore >= detectionThreshold || 
-                           (this.detectorScores.redChannel > 0.04 && this.detectorScores.pulsatility > 0.04);
-    
-    // Update consecutive detection counters
-    if (isFingerDetected) {
-      this.consecutiveDetections++;
-      this.consecutiveNoDetections = 0;
-      this.lastDetectionTime = currentTime;
-    } else {
+      this.isCurrentlyDetected = false;
       this.consecutiveDetections = 0;
-      this.consecutiveNoDetections++;
-    }
-    
-    // Histéresis más suave para prevenir parpadeo de detección
-    // Ahora requiere menos frames consecutivos para detección
-    if (!this.isCurrentlyDetected && this.consecutiveDetections >= this.CONFIG.MIN_CONSECUTIVE_DETECTIONS) {
-      this.isCurrentlyDetected = true;
-      console.log("SignalAnalyzer: Finger DETECTED after consistent readings");
-    } else if (this.isCurrentlyDetected && 
-              (this.consecutiveNoDetections >= this.CONFIG.MAX_CONSECUTIVE_NO_DETECTIONS ||
-               currentTime - this.lastDetectionTime > this.DETECTION_TIMEOUT)) {
-      this.isCurrentlyDetected = false;
-      console.log("SignalAnalyzer: Finger LOST after consistent absence");
-    }
-    
-    // Auto-reset en cambios extremos de señal - más tolerante
-    if (this.isCurrentlyDetected && this.motionArtifactScore > 0.9) { // Umbral aumentado (antes 0.85)
-      this.consecutiveNoDetections += 1; // Incremento más lento
-    }
-    
-    // Calcular calidad basada en puntuaciones ponderadas
-    let qualityValue = Math.round(finalScore * this.CONFIG.QUALITY_LEVELS);
-    
-    // Asignar calidad mínima cuando se detecta dedo pero con señal débil
-    if (this.isCurrentlyDetected && qualityValue < 1) {
-      qualityValue = 10; // Garantizar calidad mínima para dedos detectados
-    }
-    
-    // Suavizado de calidad con historial
-    if (qualityValue > 0) {
-      this.qualityHistory.push(qualityValue);
-      if (this.qualityHistory.length > this.CONFIG.QUALITY_HISTORY_SIZE) {
-        this.qualityHistory.shift();
-      }
-    }
-    
-    const finalQuality = this.isCurrentlyDetected ? 
-      Math.round(this.qualityHistory.reduce((a, b) => a + b, 0) / Math.max(1, this.qualityHistory.length)) : 0;
-    
-    // Convertir a porcentaje
-    const quality = Math.max(0, Math.min(100, (finalQuality / this.CONFIG.QUALITY_LEVELS) * 100));
-    
-    console.log("SignalAnalyzer: Detection result:", {
-      normalizedScore: normalizedScore.toFixed(2),
-      finalScore: finalScore.toFixed(2),
-      trendMultiplier: trendMultiplier.toFixed(2),
-      motionArtifact: this.motionArtifactScore.toFixed(2),
-      consecutiveDetections: this.consecutiveDetections,
-      isFingerDetected: this.isCurrentlyDetected,
-      quality,
-      trendResult,
-      detectionThreshold
-    });
-    
-    // Condiciones más permisivas para detección
-    const rojoOk = this.detectorScores.redChannel > 0.03; // Antes 0.04
-    const pulsoOk = this.detectorScores.pulsatility > 0.06; // Antes 0.08
-    
-    // Verificación de textura más permisiva
-    const texturaOk = typeof this.detectorScores.textureScore === 'undefined' || 
-                     (this.detectorScores.textureScore > 0.33 && this.detectorScores.textureScore < 0.98);
-    
-    // Ajuste para reducir mínimo de frames consecutivos
-    this.CONFIG.MIN_CONSECUTIVE_DETECTIONS = 5; // Antes 7
-    
-    // Condición permisiva de detección
-    if (!rojoOk || !texturaOk) { // Ya no requerimos pulsoOk para la detección inicial
-      // Esta condición sigue siendo estricta para evitar falsos positivos
->>>>>>> 4cf21159
-      this.isCurrentlyDetected = false;
       return {
         isFingerDetected: false,
         quality: 0,
         detectorDetails: {
           ...this.detectorScores,
-<<<<<<< HEAD
           reason: 'Condición insuficiente (rojo, pulso o estabilidad)'
         }
       };
@@ -309,28 +181,6 @@
     this.consecutiveNoDetections = 0;
     if (this.consecutiveDetections >= 5) { // 5 frames consecutivos para robustez
       this.isCurrentlyDetected = true;
-=======
-          normalizedScore,
-          trendType: trendResult,
-          reason: 'Condición insuficiente (rojo o textura)'
-        }
-      };
-    }
-    
-    // Si la señal es fisiológicamente absurda pero hay rojo, solo rechazar si la periodicidad es absurda
-    if (trendResult === 'non_physiological' && (!rojoOk)) {
-      this.isCurrentlyDetected = false;
-      return {
-        isFingerDetected: false,
-        quality: 0,
-        detectorDetails: {
-          ...this.detectorScores,
-          normalizedScore,
-          trendType: trendResult,
-          reason: 'Tendencia no fisiológica y señal débil'
-        }
-      };
->>>>>>> 4cf21159
     }
     // Si se pierde la condición, resetear
     if (!this.isCurrentlyDetected) {
