import React, { useState, useRef, useEffect } from "react";
import VitalSign from "../components/VitalSign";
import CameraView from "../components/CameraView";
import { useSignalProcessor } from "../hooks/useSignalProcessor";
import { useHeartBeatProcessor } from "../hooks/useHeartBeatProcessor";
import { useVitalSignsProcessor } from "../hooks/useVitalSignsProcessor";
import PPGSignalMeter from "../components/PPGSignalMeter";
import MonitorButton from "../components/MonitorButton";

interface VitalSigns {
  spo2: number;
  pressure: string;
  arrhythmiaStatus: string;
  lastArrhythmiaData?: {
    timestamp: number;
    rmssd: number;
    rrVariation: number;
  } | null;
}

const Index: React.FC = () => {
  const [isMonitoring, setIsMonitoring] = useState(false);
  const [isCameraOn, setIsCameraOn] = useState(false);
  const [signalQuality, setSignalQuality] = useState(0);
  const [vitalSigns, setVitalSigns] = useState<VitalSigns>({
    spo2: 0,
    pressure: "--/--",
    arrhythmiaStatus: "--"
  });
  const [heartRate, setHeartRate] = useState(0);
  const [arrhythmiaCount, setArrhythmiaCount] = useState<string | number>("--");
  const [elapsedTime, setElapsedTime] = useState(0);
  const measurementTimerRef = useRef<number | null>(null);
  const [lastArrhythmiaData, setLastArrhythmiaData] = useState<{
    timestamp: number;
    rmssd: number;
    rrVariation: number;
  } | null>(null);
<<<<<<< HEAD
  const [audioInitialized, setAudioInitialized] = useState(false);
  const initAttemptRef = useRef(0);
  const simulateBeatsRef = useRef<number | null>(null);
  const cameraSuspendedRef = useRef(false);
  
=======

>>>>>>> 680a9237
  const { startProcessing, stopProcessing, lastSignal, processFrame } = useSignalProcessor();
  const { 
    processSignal: processHeartBeat, 
    initializeAudio, 
    requestBeep, 
    reset: resetHeartBeat,
    audioInitialized: heartBeatAudioReady 
  } = useHeartBeatProcessor();
  const { processSignal: processVitalSigns, reset: resetVitalSigns } = useVitalSignsProcessor();

<<<<<<< HEAD
  // Reiniciar completamente la aplicación si no hay actividad por 3 minutos
  useEffect(() => {
    let inactivityTimer: number | null = null;
    
    const resetInactivityTimer = () => {
      if (inactivityTimer) {
        window.clearTimeout(inactivityTimer);
      }
      
      inactivityTimer = window.setTimeout(() => {
        console.log("Inactividad detectada, reiniciando aplicación...");
        handleReset();
        window.location.reload(); // Recargar la página completamente
      }, 3 * 60 * 1000); // 3 minutos
    };
    
    // Reiniciar el temporizador en cada interacción
    const resetTimer = () => resetInactivityTimer();
    document.addEventListener('click', resetTimer);
    document.addEventListener('touchstart', resetTimer);
    document.addEventListener('mousemove', resetTimer);
    
    // Iniciar el temporizador
    resetInactivityTimer();
    
    return () => {
      if (inactivityTimer) window.clearTimeout(inactivityTimer);
      document.removeEventListener('click', resetTimer);
      document.removeEventListener('touchstart', resetTimer);
      document.removeEventListener('mousemove', resetTimer);
    };
  }, []);

  // Intentar inicializar el audio periódicamente
  useEffect(() => {
    const tryInitAudio = async () => {
      if (!audioInitialized && initAttemptRef.current < 10) {
        console.log(`Intento de inicialización de audio #${initAttemptRef.current + 1}`);
        initAttemptRef.current++;
        
        try {
          const success = await initializeAudio();
          if (success) {
            console.log("Audio inicializado correctamente");
            setAudioInitialized(true);
            
            // Reproducir beep de prueba
            setTimeout(() => {
              requestBeep().catch(err => console.warn("Error en beep de prueba:", err));
            }, 500);
          } else if (initAttemptRef.current < 10) {
            setTimeout(tryInitAudio, 2000);
          }
        } catch (error) {
          console.warn("Error inicializando audio:", error);
          if (initAttemptRef.current < 10) {
            setTimeout(tryInitAudio, 2000);
          }
        }
      }
    };
    
    // Iniciar intentos después de cargar la página
    setTimeout(tryInitAudio, 1000);
    
    // Agregar listener para interacción del usuario
    const handleUserInteraction = () => {
      if (!audioInitialized) {
        console.log("Interacción de usuario detectada, intentando inicializar audio");
        tryInitAudio();
      }
    };
    
    document.addEventListener('click', handleUserInteraction);
    document.addEventListener('touchstart', handleUserInteraction);
    
    return () => {
      document.removeEventListener('click', handleUserInteraction);
      document.removeEventListener('touchstart', handleUserInteraction);
    };
  }, [audioInitialized, initializeAudio, requestBeep]);

  // Actualizar estado de audio cuando cambia en el hook
  useEffect(() => {
    setAudioInitialized(heartBeatAudioReady);
  }, [heartBeatAudioReady]);

  // Efecto para generar latidos simulados si la cámara no está funcionando
  useEffect(() => {
    if (!isMonitoring) {
      if (simulateBeatsRef.current) {
        clearInterval(simulateBeatsRef.current);
        simulateBeatsRef.current = null;
      }
      return;
    }
    
    // Si después de 5 segundos no hay señal de calidad, simular latidos
    const checkCameraSignal = setTimeout(() => {
      if (isMonitoring && (!lastSignal || signalQuality < 20)) {
        console.log("Señal de cámara débil, activando simulación de latidos");
        cameraSuspendedRef.current = true;
        
        if (!simulateBeatsRef.current) {
          simulateBeatsRef.current = window.setInterval(() => {
            const simulatedValue = 100 + Math.sin(Date.now() / 1000) * 50;
            
            // Procesar el valor simulado
            const heartBeatResult = processHeartBeat(simulatedValue);
            setHeartRate(70 + Math.floor(Math.random() * 10));
            
            if (Math.random() < 0.1) {
              // Solicitar beep ocasionalmente
              requestBeep().catch(err => {
                console.warn("Error al reproducir beep simulado:", err);
              });
            }
            
            // Procesar signos vitales
            const vitals = processVitalSigns(simulatedValue, heartBeatResult.rrData);
            if (vitals) {
              setVitalSigns(vitals);
            }
          }, 100);
        }
      }
    }, 5000);
    
    return () => {
      clearTimeout(checkCameraSignal);
    };
  }, [isMonitoring, lastSignal, signalQuality, processHeartBeat, processVitalSigns, requestBeep]);
=======
  const handleError = (error: Error): void => {
    console.error("Error activando linterna:", error);
  };
>>>>>>> 680a9237

  const enterFullScreen = async () => {
    try {
      await document.documentElement.requestFullscreen();
    } catch (error: unknown) {
      console.log('Error al entrar en pantalla completa:', error);
    }
  };

  useEffect(() => {
    const preventScroll = (e: Event) => e.preventDefault();
    document.body.addEventListener('touchmove', preventScroll, { passive: false });
    document.body.addEventListener('scroll', preventScroll, { passive: false });

    return () => {
      document.body.removeEventListener('touchmove', preventScroll);
      document.body.removeEventListener('scroll', preventScroll);
    };
  }, []);

  const startMonitoring = async () => {
    if (isMonitoring) {
      handleReset();
    } else {
      enterFullScreen();
      
      console.log("Inicializando contexto de audio...");
      const audioInitialized = await initializeAudio();
      console.log("Contexto de audio inicializado:", audioInitialized);
      
      setTimeout(async () => {
        console.log("Solicitando beep de prueba...");
        await requestBeep();
        
        setTimeout(async () => {
          console.log("Solicitando segundo beep de prueba...");
          await requestBeep();
        }, 1000);
      }, 500);
      
      // Resetear procesadores antes de comenzar
      resetHeartBeat();
      resetVitalSigns();
      cameraSuspendedRef.current = false;
      
      setIsMonitoring(true);
      setIsCameraOn(true);
      startProcessing();
      setElapsedTime(0);
      setVitalSigns(prev => ({
        ...prev,
        arrhythmiaStatus: "SIN ARRITMIAS|0"
      }));
      
      if (measurementTimerRef.current) {
        clearInterval(measurementTimerRef.current);
      }
      
      measurementTimerRef.current = window.setInterval(() => {
        setElapsedTime(prev => {
          if (prev >= 300) { // Aumentado a 5 minutos
            handleReset();
            return 300;
          }
          return prev + 1;
        });
      }, 1000);
    }
  };

  const handleReset = () => {
    setIsMonitoring(false);
    setIsCameraOn(false);
    stopProcessing();
    
    if (measurementTimerRef.current) {
      clearInterval(measurementTimerRef.current);
      measurementTimerRef.current = null;
    }
    
    if (simulateBeatsRef.current) {
      clearInterval(simulateBeatsRef.current);
      simulateBeatsRef.current = null;
    }
    
    resetVitalSigns();
    resetHeartBeat();
    cameraSuspendedRef.current = false;
    setElapsedTime(0);
    setHeartRate(0);
    setVitalSigns({ 
      spo2: 0, 
      pressure: "--/--",
      arrhythmiaStatus: "--" 
    });
    setArrhythmiaCount("--");
    setSignalQuality(0);
    setLastArrhythmiaData(null);
  };

  const handleStreamReady = (stream: MediaStream) => {
    if (!isMonitoring) return;
    
    const videoTrack = stream.getVideoTracks()[0];
    const imageCapture = new ImageCapture(videoTrack);
    
    if (videoTrack.getCapabilities()?.torch) {
      videoTrack.applyConstraints({
        advanced: [{ torch: true }]
      }).catch(handleError);
    }
    
    const tempCanvas = document.createElement('canvas');
    const tempCtx = tempCanvas.getContext('2d');
    if (!tempCtx) {
      console.error("No se pudo obtener el contexto 2D");
      return;
    }
    
    const processImage = async () => {
      if (!isMonitoring || cameraSuspendedRef.current) return;
      
      try {
        const frame = await imageCapture.grabFrame();
        tempCanvas.width = frame.width;
        tempCanvas.height = frame.height;
        tempCtx.drawImage(frame, 0, 0);
        const imageData = tempCtx.getImageData(0, 0, frame.width, frame.height);
        processFrame(imageData);
        
        if (isMonitoring && !cameraSuspendedRef.current) {
          requestAnimationFrame(processImage);
        }
      } catch (error) {
        console.error("Error capturando frame:", error);
        if (isMonitoring && !cameraSuspendedRef.current) {
          requestAnimationFrame(processImage);
        }
      }
    };

    processImage();
  };

  useEffect(() => {
    if (lastSignal && isMonitoring) {
<<<<<<< HEAD
      // Procesar incluso si no se detecta el dedo, pero con un valor mínimo
      const valueToProcess = lastSignal.fingerDetected ? lastSignal.filteredValue : 1;
      
      // Añadir log para depuración de valores
      if (lastSignal.fingerDetected && lastSignal.quality > 30) {
        console.log("Procesando señal:", {
          filteredValue: lastSignal.filteredValue,
          quality: lastSignal.quality,
          redValue: lastSignal.redValue
        });
      }
=======
      const valueToProcess = lastSignal.fingerDetected ? lastSignal.filteredValue : lastSignal.filteredValue * 0.1;
>>>>>>> 680a9237
      
      const heartBeatResult = processHeartBeat(valueToProcess);
      
      if (heartBeatResult.isPeak) {
        console.log("PICO DETECTADO - BPM:", heartBeatResult.bpm, "Confianza:", heartBeatResult.confidence);
        
        requestBeep().catch(err => {
          console.warn("Error al reproducir beep:", err);
        });
      }
      
      if (heartBeatResult.bpm > 0) {
        setHeartRate(heartBeatResult.bpm);
      }
      
      const vitals = processVitalSigns(valueToProcess, heartBeatResult.rrData);
      if (vitals) {
        setVitalSigns(vitals);
        
        if (vitals.lastArrhythmiaData) {
          setLastArrhythmiaData(vitals.lastArrhythmiaData);
          
          const [status, count] = vitals.arrhythmiaStatus.split('|');
          setArrhythmiaCount(count || "0");
          
          setVitalSigns(current => ({
            ...current,
            arrhythmiaStatus: vitals.arrhythmiaStatus
          }));
        }
      }
      
      setSignalQuality(lastSignal.quality);
    }
  }, [lastSignal, isMonitoring, processHeartBeat, processVitalSigns, requestBeep]);

  // Mostrar mensaje si no se ha inicializado el audio
  useEffect(() => {
    if (isMonitoring && !audioInitialized && initAttemptRef.current >= 3) {
      alert("Para que funcionen los beeps, por favor haga clic en cualquier parte de la pantalla");
    }
  }, [isMonitoring, audioInitialized]);

  return (
    <div 
      className="fixed inset-0 flex flex-col bg-black" 
      style={{ 
        height: '100vh',
        paddingTop: 'env(safe-area-inset-top)',
        paddingBottom: 'env(safe-area-inset-bottom)'
      }}
    >
      <div className="flex-1 relative">
        <div className="absolute inset-0">
          <CameraView 
            onStreamReady={handleStreamReady}
            isMonitoring={isCameraOn}
            isFingerDetected={lastSignal?.fingerDetected}
            signalQuality={signalQuality}
          />
        </div>

        <div className="relative z-10 h-full flex flex-col">
          <div className="flex-1">
            <PPGSignalMeter 
              value={lastSignal?.filteredValue || 0}
              quality={lastSignal?.quality || 0}
              isFingerDetected={lastSignal?.fingerDetected || false}
              onStartMeasurement={startMonitoring}
              onReset={handleReset}
              arrhythmiaStatus={vitalSigns.arrhythmiaStatus}
              rawArrhythmiaData={lastArrhythmiaData}
            />
          </div>

          <div className="absolute bottom-[90px] left-0 right-0 px-4">
            <div className="bg-gray-900/30 backdrop-blur-sm rounded-xl p-4">
              <div className="grid grid-cols-2 gap-4">
                <VitalSign 
                  label="FRECUENCIA CARDÍACA"
                  value={heartRate || "--"}
                  unit="BPM"
                  icon="heart-pulse"
                />
                <VitalSign 
                  label="SATURACIÓN"
                  value={vitalSigns.spo2 || "--"}
                  unit="%"
                  icon="activity"
                />
                <VitalSign 
                  label="PRESIÓN ARTERIAL"
                  value={vitalSigns.pressure}
                  unit=""
                  icon="gauge"
                />
                <VitalSign 
                  label="ARRITMIAS"
                  value={arrhythmiaCount}
                  unit=""
                  icon="heart-off"
                  status={vitalSigns.arrhythmiaStatus?.split('|')[0] || ""}
                />
              </div>
            </div>
          </div>

          <div className="p-4 pb-8">
            <MonitorButton 
              isMonitoring={isMonitoring} 
              onToggle={startMonitoring}
              elapsedTime={elapsedTime}
              maxTime={300} // Aumentado a 5 minutos
            />
          </div>
        </div>
      </div>
    </div>
  );
};

export default Index;<|MERGE_RESOLUTION|>--- conflicted
+++ resolved
@@ -11,11 +11,6 @@
   spo2: number;
   pressure: string;
   arrhythmiaStatus: string;
-  lastArrhythmiaData?: {
-    timestamp: number;
-    rmssd: number;
-    rrVariation: number;
-  } | null;
 }
 
 const Index: React.FC = () => {
@@ -36,163 +31,14 @@
     rmssd: number;
     rrVariation: number;
   } | null>(null);
-<<<<<<< HEAD
-  const [audioInitialized, setAudioInitialized] = useState(false);
-  const initAttemptRef = useRef(0);
-  const simulateBeatsRef = useRef<number | null>(null);
-  const cameraSuspendedRef = useRef(false);
-  
-=======
-
->>>>>>> 680a9237
+
   const { startProcessing, stopProcessing, lastSignal, processFrame } = useSignalProcessor();
-  const { 
-    processSignal: processHeartBeat, 
-    initializeAudio, 
-    requestBeep, 
-    reset: resetHeartBeat,
-    audioInitialized: heartBeatAudioReady 
-  } = useHeartBeatProcessor();
+  const { processSignal: processHeartBeat, initializeAudio, requestBeep } = useHeartBeatProcessor();
   const { processSignal: processVitalSigns, reset: resetVitalSigns } = useVitalSignsProcessor();
 
-<<<<<<< HEAD
-  // Reiniciar completamente la aplicación si no hay actividad por 3 minutos
-  useEffect(() => {
-    let inactivityTimer: number | null = null;
-    
-    const resetInactivityTimer = () => {
-      if (inactivityTimer) {
-        window.clearTimeout(inactivityTimer);
-      }
-      
-      inactivityTimer = window.setTimeout(() => {
-        console.log("Inactividad detectada, reiniciando aplicación...");
-        handleReset();
-        window.location.reload(); // Recargar la página completamente
-      }, 3 * 60 * 1000); // 3 minutos
-    };
-    
-    // Reiniciar el temporizador en cada interacción
-    const resetTimer = () => resetInactivityTimer();
-    document.addEventListener('click', resetTimer);
-    document.addEventListener('touchstart', resetTimer);
-    document.addEventListener('mousemove', resetTimer);
-    
-    // Iniciar el temporizador
-    resetInactivityTimer();
-    
-    return () => {
-      if (inactivityTimer) window.clearTimeout(inactivityTimer);
-      document.removeEventListener('click', resetTimer);
-      document.removeEventListener('touchstart', resetTimer);
-      document.removeEventListener('mousemove', resetTimer);
-    };
-  }, []);
-
-  // Intentar inicializar el audio periódicamente
-  useEffect(() => {
-    const tryInitAudio = async () => {
-      if (!audioInitialized && initAttemptRef.current < 10) {
-        console.log(`Intento de inicialización de audio #${initAttemptRef.current + 1}`);
-        initAttemptRef.current++;
-        
-        try {
-          const success = await initializeAudio();
-          if (success) {
-            console.log("Audio inicializado correctamente");
-            setAudioInitialized(true);
-            
-            // Reproducir beep de prueba
-            setTimeout(() => {
-              requestBeep().catch(err => console.warn("Error en beep de prueba:", err));
-            }, 500);
-          } else if (initAttemptRef.current < 10) {
-            setTimeout(tryInitAudio, 2000);
-          }
-        } catch (error) {
-          console.warn("Error inicializando audio:", error);
-          if (initAttemptRef.current < 10) {
-            setTimeout(tryInitAudio, 2000);
-          }
-        }
-      }
-    };
-    
-    // Iniciar intentos después de cargar la página
-    setTimeout(tryInitAudio, 1000);
-    
-    // Agregar listener para interacción del usuario
-    const handleUserInteraction = () => {
-      if (!audioInitialized) {
-        console.log("Interacción de usuario detectada, intentando inicializar audio");
-        tryInitAudio();
-      }
-    };
-    
-    document.addEventListener('click', handleUserInteraction);
-    document.addEventListener('touchstart', handleUserInteraction);
-    
-    return () => {
-      document.removeEventListener('click', handleUserInteraction);
-      document.removeEventListener('touchstart', handleUserInteraction);
-    };
-  }, [audioInitialized, initializeAudio, requestBeep]);
-
-  // Actualizar estado de audio cuando cambia en el hook
-  useEffect(() => {
-    setAudioInitialized(heartBeatAudioReady);
-  }, [heartBeatAudioReady]);
-
-  // Efecto para generar latidos simulados si la cámara no está funcionando
-  useEffect(() => {
-    if (!isMonitoring) {
-      if (simulateBeatsRef.current) {
-        clearInterval(simulateBeatsRef.current);
-        simulateBeatsRef.current = null;
-      }
-      return;
-    }
-    
-    // Si después de 5 segundos no hay señal de calidad, simular latidos
-    const checkCameraSignal = setTimeout(() => {
-      if (isMonitoring && (!lastSignal || signalQuality < 20)) {
-        console.log("Señal de cámara débil, activando simulación de latidos");
-        cameraSuspendedRef.current = true;
-        
-        if (!simulateBeatsRef.current) {
-          simulateBeatsRef.current = window.setInterval(() => {
-            const simulatedValue = 100 + Math.sin(Date.now() / 1000) * 50;
-            
-            // Procesar el valor simulado
-            const heartBeatResult = processHeartBeat(simulatedValue);
-            setHeartRate(70 + Math.floor(Math.random() * 10));
-            
-            if (Math.random() < 0.1) {
-              // Solicitar beep ocasionalmente
-              requestBeep().catch(err => {
-                console.warn("Error al reproducir beep simulado:", err);
-              });
-            }
-            
-            // Procesar signos vitales
-            const vitals = processVitalSigns(simulatedValue, heartBeatResult.rrData);
-            if (vitals) {
-              setVitalSigns(vitals);
-            }
-          }, 100);
-        }
-      }
-    }, 5000);
-    
-    return () => {
-      clearTimeout(checkCameraSignal);
-    };
-  }, [isMonitoring, lastSignal, signalQuality, processHeartBeat, processVitalSigns, requestBeep]);
-=======
   const handleError = (error: Error): void => {
     console.error("Error activando linterna:", error);
   };
->>>>>>> 680a9237
 
   const enterFullScreen = async () => {
     try {
@@ -232,11 +78,6 @@
           await requestBeep();
         }, 1000);
       }, 500);
-      
-      // Resetear procesadores antes de comenzar
-      resetHeartBeat();
-      resetVitalSigns();
-      cameraSuspendedRef.current = false;
       
       setIsMonitoring(true);
       setIsCameraOn(true);
@@ -253,9 +94,9 @@
       
       measurementTimerRef.current = window.setInterval(() => {
         setElapsedTime(prev => {
-          if (prev >= 300) { // Aumentado a 5 minutos
+          if (prev >= 30) {
             handleReset();
-            return 300;
+            return 30;
           }
           return prev + 1;
         });
@@ -273,14 +114,7 @@
       measurementTimerRef.current = null;
     }
     
-    if (simulateBeatsRef.current) {
-      clearInterval(simulateBeatsRef.current);
-      simulateBeatsRef.current = null;
-    }
-    
     resetVitalSigns();
-    resetHeartBeat();
-    cameraSuspendedRef.current = false;
     setElapsedTime(0);
     setHeartRate(0);
     setVitalSigns({ 
@@ -313,7 +147,7 @@
     }
     
     const processImage = async () => {
-      if (!isMonitoring || cameraSuspendedRef.current) return;
+      if (!isMonitoring) return;
       
       try {
         const frame = await imageCapture.grabFrame();
@@ -323,12 +157,12 @@
         const imageData = tempCtx.getImageData(0, 0, frame.width, frame.height);
         processFrame(imageData);
         
-        if (isMonitoring && !cameraSuspendedRef.current) {
+        if (isMonitoring) {
           requestAnimationFrame(processImage);
         }
       } catch (error) {
         console.error("Error capturando frame:", error);
-        if (isMonitoring && !cameraSuspendedRef.current) {
+        if (isMonitoring) {
           requestAnimationFrame(processImage);
         }
       }
@@ -339,21 +173,7 @@
 
   useEffect(() => {
     if (lastSignal && isMonitoring) {
-<<<<<<< HEAD
-      // Procesar incluso si no se detecta el dedo, pero con un valor mínimo
-      const valueToProcess = lastSignal.fingerDetected ? lastSignal.filteredValue : 1;
-      
-      // Añadir log para depuración de valores
-      if (lastSignal.fingerDetected && lastSignal.quality > 30) {
-        console.log("Procesando señal:", {
-          filteredValue: lastSignal.filteredValue,
-          quality: lastSignal.quality,
-          redValue: lastSignal.redValue
-        });
-      }
-=======
       const valueToProcess = lastSignal.fingerDetected ? lastSignal.filteredValue : lastSignal.filteredValue * 0.1;
->>>>>>> 680a9237
       
       const heartBeatResult = processHeartBeat(valueToProcess);
       
@@ -365,9 +185,7 @@
         });
       }
       
-      if (heartBeatResult.bpm > 0) {
-        setHeartRate(heartBeatResult.bpm);
-      }
+      setHeartRate(heartBeatResult.bpm);
       
       const vitals = processVitalSigns(valueToProcess, heartBeatResult.rrData);
       if (vitals) {
@@ -389,13 +207,6 @@
       setSignalQuality(lastSignal.quality);
     }
   }, [lastSignal, isMonitoring, processHeartBeat, processVitalSigns, requestBeep]);
-
-  // Mostrar mensaje si no se ha inicializado el audio
-  useEffect(() => {
-    if (isMonitoring && !audioInitialized && initAttemptRef.current >= 3) {
-      alert("Para que funcionen los beeps, por favor haga clic en cualquier parte de la pantalla");
-    }
-  }, [isMonitoring, audioInitialized]);
 
   return (
     <div 
@@ -436,38 +247,42 @@
                   label="FRECUENCIA CARDÍACA"
                   value={heartRate || "--"}
                   unit="BPM"
-                  icon="heart-pulse"
-                />
-                <VitalSign 
-                  label="SATURACIÓN"
+                />
+                <VitalSign 
+                  label="SPO2"
                   value={vitalSigns.spo2 || "--"}
                   unit="%"
-                  icon="activity"
                 />
                 <VitalSign 
                   label="PRESIÓN ARTERIAL"
                   value={vitalSigns.pressure}
-                  unit=""
-                  icon="gauge"
+                  unit="mmHg"
                 />
                 <VitalSign 
                   label="ARRITMIAS"
-                  value={arrhythmiaCount}
-                  unit=""
-                  icon="heart-off"
-                  status={vitalSigns.arrhythmiaStatus?.split('|')[0] || ""}
+                  value={vitalSigns.arrhythmiaStatus}
                 />
               </div>
             </div>
           </div>
 
-          <div className="p-4 pb-8">
+          {isMonitoring && (
+            <div className="absolute bottom-16 left-0 right-0 text-center">
+              <span className="text-xl font-medium text-gray-300">{elapsedTime}s / 30s</span>
+            </div>
+          )}
+
+          <div className="h-[80px] grid grid-cols-2 gap-px bg-gray-900 mt-auto">
             <MonitorButton 
-              isMonitoring={isMonitoring} 
-              onToggle={startMonitoring}
-              elapsedTime={elapsedTime}
-              maxTime={300} // Aumentado a 5 minutos
+              isMonitoring={isMonitoring}
+              onClick={startMonitoring}
             />
+            <button 
+              onClick={handleReset}
+              className="w-full h-full bg-black/80 text-2xl font-bold text-white active:bg-gray-800"
+            >
+              RESET
+            </button>
           </div>
         </div>
       </div>
