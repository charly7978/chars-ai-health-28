import { useState, useEffect, useCallback, useRef } from 'react';
import { PPGSignalProcessor } from '../modules/SignalProcessor';
import { ProcessedSignal, ProcessingError } from '../types/signal';
import { generateSessionId } from '../utils/deterministicId';
import { DiagnosticLogger } from '../utils/DiagnosticLogger';
import { CallbackDiagnostics } from '../utils/CallbackDiagnostics';
import { FrameProcessingMonitor } from '../utils/FrameProcessingMonitor';
import { SignalQualityValidator } from '../utils/SignalQualityValidator';
import { CallbackChainValidator } from '../utils/CallbackChainValidator';

/**
 * Custom hook for managing PPG signal processing
 * PROHIBIDA LA SIMULACIÓN Y TODO TIPO DE MANIPULACIÓN FORZADA DE DATOS
 */
export const useSignalProcessor = () => {
  const processorRef = useRef<PPGSignalProcessor | null>(null);
  const [isProcessing, setIsProcessing] = useState(false);
  const [lastSignal, setLastSignal] = useState<ProcessedSignal | null>(null);
  const [error, setError] = useState<ProcessingError | null>(null);
  const [framesProcessed, setFramesProcessed] = useState(0);
  const [signalStats, setSignalStats] = useState({
    minValue: Infinity,
    maxValue: -Infinity,
    avgValue: 0,
    totalValues: 0,
    lastQualityUpdateTime: 0
  });
  const signalHistoryRef = useRef<ProcessedSignal[]>([]);
  const qualityTransitionsRef = useRef<{time: number, from: number, to: number}[]>([]);
  const calibrationInProgressRef = useRef(false);
  const errorCountRef = useRef(0);
  const lastErrorTimeRef = useRef(0);

  // Sistema de diagnóstico integrado
  const logger = DiagnosticLogger.getInstance();
  const callbackDiagnostics = useRef(new CallbackDiagnostics());
  const frameMonitor = useRef(new FrameProcessingMonitor());
  const signalValidator = useRef(new SignalQualityValidator());
  const callbackValidator = useRef(new CallbackChainValidator());

  // Create processor with well-defined callbacks
  useEffect(() => {
    const sessionId = generateSessionId();
    
    logger.info('useSignalProcessor', 'Creating new processor instance', {
      sessionId,
      timestamp: new Date().toISOString()
    });

    // Define enhanced signal ready callback with full diagnostics
    const onSignalReady = callbackDiagnostics.current.wrapCallback(
      'onSignalReady',
      (signal: ProcessedSignal) => {
        // Registrar ejecución del callback
        frameMonitor.current.recordCallbackExecution();
        
        // Validar calidad de señal
        const validation = signalValidator.current.validateSignal(signal);
        
        logger.signalFlow('SignalReceived', true, {
          fingerDetected: signal.fingerDetected,
          quality: signal.quality,
          rawValue: signal.rawValue,
          filteredValue: signal.filteredValue,
          validation: validation
        });
        
        // Log detallado para diagnóstico
        logger.debug('useSignalProcessor', 'Signal received and validated', {
          signal: {
            timestamp: new Date(signal.timestamp).toISOString(),
            fingerDetected: signal.fingerDetected,
            quality: signal.quality,
            rawValue: signal.rawValue,
            filteredValue: signal.filteredValue,
            perfusionIndex: signal.perfusionIndex
          },
          validation: {
            isValid: validation.isValid,
            quality: validation.quality,
            issueCount: validation.issues.length
          }
        });
        
        // Advertir sobre problemas de calidad
        if (!validation.isValid) {
          logger.warn('useSignalProcessor', 'Signal quality issues detected', {
            issues: validation.issues,
            suggestions: validation.suggestions
          });
        }
        
        // Use signal with medical validation - no forcing detection
        setLastSignal(signal);
        setError(null);
        setFramesProcessed(prev => prev + 1);
        
        // Store for history tracking
        signalHistoryRef.current.push(signal);
        if (signalHistoryRef.current.length > 100) { // Keep last 100 signals
          signalHistoryRef.current.shift();
        }
        
        // Track quality transitions for analysis
        const prevSignal = signalHistoryRef.current[signalHistoryRef.current.length - 2];
        if (prevSignal && Math.abs(prevSignal.quality - signal.quality) > 15) {
          qualityTransitionsRef.current.push({
            time: signal.timestamp,
            from: prevSignal.quality,
            to: signal.quality
          });
          
          logger.info('useSignalProcessor', 'Quality transition detected', {
            from: prevSignal.quality,
            to: signal.quality,
            change: signal.quality - prevSignal.quality
          });
          
          // Keep limited history
          if (qualityTransitionsRef.current.length > 20) {
            qualityTransitionsRef.current.shift();
          }
        }
        
        // Update statistics with valid signals only
        if (signal.fingerDetected && signal.quality > 30) {
          setSignalStats(prev => {
            const newStats = {
              minValue: Math.min(prev.minValue, signal.filteredValue),
              maxValue: Math.max(prev.maxValue, signal.filteredValue),
              avgValue: (prev.avgValue * prev.totalValues + signal.filteredValue) / (prev.totalValues + 1),
              totalValues: prev.totalValues + 1,
              lastQualityUpdateTime: signal.timestamp
            };
            
            return newStats;
          });
        }
      }
    );

    // Enhanced error handling with rate limiting
    const onError = (error: ProcessingError) => {
      const currentTime = Date.now();
      
      // Avoid error flooding - limit to one error every 2 seconds
      if (currentTime - lastErrorTimeRef.current < 2000) {
        errorCountRef.current++;
        
        // Only log without toast if errors are coming too quickly
        console.error("useSignalProcessor: Error suppressed to avoid flooding:", {
          ...error,
          formattedTime: new Date(error.timestamp).toISOString(),
          errorCount: errorCountRef.current
        });
        
        return;
      }
      
      // Reset error count and update last error time
      errorCountRef.current = 1;
      lastErrorTimeRef.current = currentTime;
      
      console.error("useSignalProcessor: Detailed error:", {
        ...error,
        formattedTime: new Date(error.timestamp).toISOString(),
        stack: new Error().stack
      });
      
      setError(error);
    };

    // Create processor with proper callbacks
    processorRef.current = new PPGSignalProcessor(onSignalReady, onError);
    
    // CRITICAL FIX: Ensure callbacks are always defined with fallbacks
    const ensureCallbacks = () => {
      if (!processorRef.current) return;
      
      // Verificar y crear callback de respaldo para onSignalReady
      if (!processorRef.current.onSignalReady) {
        logger.error('useSignalProcessor', 'onSignalReady callback missing, creating fallback');
        processorRef.current.onSignalReady = (signal: ProcessedSignal) => {
          logger.warn('useSignalProcessor', 'Using fallback onSignalReady callback', signal);
          setLastSignal(signal);
          setError(null);
          setFramesProcessed(prev => prev + 1);
        };
      }
      
      // Verificar y crear callback de respaldo para onError
      if (!processorRef.current.onError) {
        logger.error('useSignalProcessor', 'onError callback missing, creating fallback');
        processorRef.current.onError = (error: ProcessingError) => {
          logger.error('useSignalProcessor', 'Using fallback onError callback', error);
          setError(error);
        };
      }
      
      // Forzar re-asignación de callbacks para asegurar que estén correctamente vinculados
      const originalOnSignalReady = processorRef.current.onSignalReady;
      const originalOnError = processorRef.current.onError;
      
      processorRef.current.onSignalReady = originalOnSignalReady;
      processorRef.current.onError = originalOnError;
      
      logger.info('useSignalProcessor', 'Callbacks verified and ensured', {
        hasOnSignalReady: !!processorRef.current.onSignalReady,
        hasOnError: !!processorRef.current.onError
      });
    };
    
    // Ejecutar verificación de callbacks inmediatamente
    ensureCallbacks();
    
<<<<<<< HEAD
    // Integrar validador de cadena de callbacks
    const validationResult = callbackValidator.current.validateProcessor(processorRef.current);
    if (validationResult.repaired) {
      logger.warn('useSignalProcessor', 'Callbacks were automatically repaired', validationResult);
    }
    
    // Verificar callbacks periódicamente durante los primeros 10 segundos
    const callbackCheckInterval = setInterval(() => {
      ensureCallbacks();
      callbackValidator.current.monitorCallbackExecution();
    }, 1000);
    
    // Configurar listeners para eventos de emergencia
    const handleEmergencySignal = (event: CustomEvent) => {
      logger.warn('useSignalProcessor', 'Emergency signal received', event.detail);
      setLastSignal(event.detail);
    };
    
    const handleEmergencyError = (event: CustomEvent) => {
      logger.error('useSignalProcessor', 'Emergency error received', event.detail);
      setError(event.detail);
    };
    
    const handleRepairNeeded = (event: CustomEvent) => {
      logger.critical('useSignalProcessor', 'Callback repair needed', event.detail);
      // Intentar reinicializar el procesador
      if (processorRef.current) {
        processorRef.current.stop();
        processorRef.current.start();
      }
    };
    
    window.addEventListener('emergencySignal', handleEmergencySignal as EventListener);
    window.addEventListener('emergencyError', handleEmergencyError as EventListener);
    window.addEventListener('callbackRepairNeeded', handleRepairNeeded as EventListener);
    
=======
    // Verificar callbacks periódicamente durante los primeros 10 segundos
    const callbackCheckInterval = setInterval(() => {
      ensureCallbacks();
    }, 1000);
    
>>>>>>> 0602fe76
    setTimeout(() => {
      clearInterval(callbackCheckInterval);
      logger.info('useSignalProcessor', 'Callback verification period completed');
    }, 10000);
    
    logger.info("useSignalProcessor", "Processor created with callbacks established", {
      hasOnSignalReadyCallback: !!processorRef.current.onSignalReady,
      hasOnErrorCallback: !!processorRef.current.onError,
      processorType: processorRef.current.constructor.name
    });
    
    return () => {
      if (processorRef.current) {
        console.log("useSignalProcessor: Cleaning up processor");
        processorRef.current.stop();
      }
      signalHistoryRef.current = [];
      qualityTransitionsRef.current = [];
    };
  }, []);

  const startProcessing = useCallback(() => {
    if (!processorRef.current) {
      console.error("useSignalProcessor: No processor available");
      return;
    }

    console.log("useSignalProcessor: Starting processing", {
      previousState: isProcessing,
      timestamp: new Date().toISOString(),
      processorExists: !!processorRef.current,
      hasSignalReadyCallback: !!processorRef.current.onSignalReady
    });
    
    // Reset all stats and history
    setIsProcessing(true);
    setFramesProcessed(0);
    setSignalStats({
      minValue: Infinity,
      maxValue: -Infinity,
      avgValue: 0,
      totalValues: 0,
      lastQualityUpdateTime: 0
    });
    
    signalHistoryRef.current = [];
    qualityTransitionsRef.current = [];
    errorCountRef.current = 0;
    lastErrorTimeRef.current = 0;
    
    // Start the processor
    processorRef.current.start();
  }, [isProcessing]);

  const stopProcessing = useCallback(() => {
    if (!processorRef.current) {
      console.error("useSignalProcessor: No processor available to stop");
      return;
    }

    console.log("useSignalProcessor: Stopping processing", {
      previousState: isProcessing,
      framesProcessed: framesProcessed,
      finalStats: signalStats,
      timestamp: new Date().toISOString()
    });
    
    setIsProcessing(false);
    processorRef.current.stop();
    calibrationInProgressRef.current = false;
  }, [isProcessing, framesProcessed, signalStats]);

  const calibrate = useCallback(async () => {
    if (!processorRef.current) {
      console.error("useSignalProcessor: No processor available to calibrate");
      return false;
    }

    try {
      console.log("useSignalProcessor: Starting advanced calibration", {
        timestamp: new Date().toISOString()
      });
      
      calibrationInProgressRef.current = true;
      
      await processorRef.current.calibrate();
      
      // Wait a bit for the automatic calibration to complete
      setTimeout(() => {
        calibrationInProgressRef.current = false;
        
        console.log("useSignalProcessor: Advanced calibration completed", {
          timestamp: new Date().toISOString()
        });
      }, 3000);
      
      return true;
    } catch (error) {
      console.error("useSignalProcessor: Detailed calibration error:", {
        message: error instanceof Error ? error.message : String(error),
        stack: error instanceof Error ? error.stack : undefined,
        timestamp: new Date().toISOString()
      });
      
      calibrationInProgressRef.current = false;
      
      return false;
    }
  }, []);

  const processFrame = useCallback((imageData: ImageData) => {
    console.log("🟠 useSignalProcessor/processFrame: LLAMADO", {
      hasProcessor: !!processorRef.current,
      isProcessing,
      imageSize: `${imageData.width}x${imageData.height}`,
      timestamp: new Date().toISOString()
    });
    
    if (!processorRef.current) {
      console.error("🔴 useSignalProcessor: No processor available to process frames");
      logger.error("useSignalProcessor", "No processor available to process frames");
      return;
    }
    
    if (!isProcessing) {
      console.log("🔴 useSignalProcessor: Not processing, ignoring frame");
      logger.debug("useSignalProcessor", "Not processing, ignoring frame");
      return;
    }

    // Iniciar monitoreo de frame
    const frameStartTime = frameMonitor.current.startFrameProcessing();
    
    try {
      // Validar que los callbacks estén configurados
      const callbackValidation = callbackDiagnostics.current.validateCallbackChain({
        onSignalReady: processorRef.current.onSignalReady,
        onError: processorRef.current.onError
      });
      
      if (!callbackValidation.isValid) {
        logger.error("useSignalProcessor", "Callback validation failed", {
          missingCallbacks: callbackValidation.missingCallbacks,
          validCallbacks: callbackValidation.validCallbacks
        });
        
        frameMonitor.current.endFrameProcessing(frameStartTime, false);
        return;
      }
      
      // Log detallado cada 30 frames para evitar spam
      if (framesProcessed % 30 === 0) {
        logger.debug("useSignalProcessor", "Processing frame with diagnostics", {
          frameNumber: framesProcessed,
          imageSize: `${imageData.width}x${imageData.height}`,
          processorState: processorRef.current.isProcessing,
          callbacksValid: callbackValidation.isValid
        });
      }
      
      // Procesar frame
      processorRef.current.processFrame(imageData);
      
      // Finalizar monitoreo exitoso
      frameMonitor.current.endFrameProcessing(frameStartTime, true);
      
    } catch (error) {
      logger.error("useSignalProcessor", "Frame processing error", {
        error: error instanceof Error ? error.message : String(error),
        frameNumber: framesProcessed,
        imageSize: `${imageData.width}x${imageData.height}`
      });
      
      // Registrar error en el monitor
      frameMonitor.current.recordError(error);
      frameMonitor.current.endFrameProcessing(frameStartTime, false);
    }
  }, [isProcessing, framesProcessed, logger]);

  // Función para obtener métricas de diagnóstico
  const getDiagnosticMetrics = useCallback(() => {
    const frameMetrics = frameMonitor.current.getMetrics();
    const callbackStats = callbackDiagnostics.current.getExecutionStats();
    const qualityStats = signalValidator.current.getQualityStats();
    const deviceMetrics = frameMonitor.current.getDeviceMetrics();
    
    return {
      ...frameMetrics,
      callbackStats,
      qualityStats,
      deviceMetrics,
      suggestions: frameMonitor.current.getOptimizationSuggestions(),
      isLowPerformance: frameMonitor.current.isPerformanceLow()
    };
  }, []);

  return {
    isProcessing,
    lastSignal,
    error,
    framesProcessed,
    signalStats,
    isCalibrating: calibrationInProgressRef.current,
    startProcessing,
    stopProcessing,
    calibrate,
    processFrame,
    signalHistory: signalHistoryRef.current,
    qualityTransitions: qualityTransitionsRef.current,
    // Nuevas funciones de diagnóstico
    getDiagnosticMetrics,
    diagnosticLogger: logger,
    frameMonitor: frameMonitor.current,
    callbackDiagnostics: callbackDiagnostics.current,
    signalValidator: signalValidator.current
  };
};<|MERGE_RESOLUTION|>--- conflicted
+++ resolved
@@ -6,7 +6,6 @@
 import { CallbackDiagnostics } from '../utils/CallbackDiagnostics';
 import { FrameProcessingMonitor } from '../utils/FrameProcessingMonitor';
 import { SignalQualityValidator } from '../utils/SignalQualityValidator';
-import { CallbackChainValidator } from '../utils/CallbackChainValidator';
 
 /**
  * Custom hook for managing PPG signal processing
@@ -36,7 +35,6 @@
   const callbackDiagnostics = useRef(new CallbackDiagnostics());
   const frameMonitor = useRef(new FrameProcessingMonitor());
   const signalValidator = useRef(new SignalQualityValidator());
-  const callbackValidator = useRef(new CallbackChainValidator());
 
   // Create processor with well-defined callbacks
   useEffect(() => {
@@ -173,99 +171,9 @@
     // Create processor with proper callbacks
     processorRef.current = new PPGSignalProcessor(onSignalReady, onError);
     
-    // CRITICAL FIX: Ensure callbacks are always defined with fallbacks
-    const ensureCallbacks = () => {
-      if (!processorRef.current) return;
-      
-      // Verificar y crear callback de respaldo para onSignalReady
-      if (!processorRef.current.onSignalReady) {
-        logger.error('useSignalProcessor', 'onSignalReady callback missing, creating fallback');
-        processorRef.current.onSignalReady = (signal: ProcessedSignal) => {
-          logger.warn('useSignalProcessor', 'Using fallback onSignalReady callback', signal);
-          setLastSignal(signal);
-          setError(null);
-          setFramesProcessed(prev => prev + 1);
-        };
-      }
-      
-      // Verificar y crear callback de respaldo para onError
-      if (!processorRef.current.onError) {
-        logger.error('useSignalProcessor', 'onError callback missing, creating fallback');
-        processorRef.current.onError = (error: ProcessingError) => {
-          logger.error('useSignalProcessor', 'Using fallback onError callback', error);
-          setError(error);
-        };
-      }
-      
-      // Forzar re-asignación de callbacks para asegurar que estén correctamente vinculados
-      const originalOnSignalReady = processorRef.current.onSignalReady;
-      const originalOnError = processorRef.current.onError;
-      
-      processorRef.current.onSignalReady = originalOnSignalReady;
-      processorRef.current.onError = originalOnError;
-      
-      logger.info('useSignalProcessor', 'Callbacks verified and ensured', {
-        hasOnSignalReady: !!processorRef.current.onSignalReady,
-        hasOnError: !!processorRef.current.onError
-      });
-    };
-    
-    // Ejecutar verificación de callbacks inmediatamente
-    ensureCallbacks();
-    
-<<<<<<< HEAD
-    // Integrar validador de cadena de callbacks
-    const validationResult = callbackValidator.current.validateProcessor(processorRef.current);
-    if (validationResult.repaired) {
-      logger.warn('useSignalProcessor', 'Callbacks were automatically repaired', validationResult);
-    }
-    
-    // Verificar callbacks periódicamente durante los primeros 10 segundos
-    const callbackCheckInterval = setInterval(() => {
-      ensureCallbacks();
-      callbackValidator.current.monitorCallbackExecution();
-    }, 1000);
-    
-    // Configurar listeners para eventos de emergencia
-    const handleEmergencySignal = (event: CustomEvent) => {
-      logger.warn('useSignalProcessor', 'Emergency signal received', event.detail);
-      setLastSignal(event.detail);
-    };
-    
-    const handleEmergencyError = (event: CustomEvent) => {
-      logger.error('useSignalProcessor', 'Emergency error received', event.detail);
-      setError(event.detail);
-    };
-    
-    const handleRepairNeeded = (event: CustomEvent) => {
-      logger.critical('useSignalProcessor', 'Callback repair needed', event.detail);
-      // Intentar reinicializar el procesador
-      if (processorRef.current) {
-        processorRef.current.stop();
-        processorRef.current.start();
-      }
-    };
-    
-    window.addEventListener('emergencySignal', handleEmergencySignal as EventListener);
-    window.addEventListener('emergencyError', handleEmergencyError as EventListener);
-    window.addEventListener('callbackRepairNeeded', handleRepairNeeded as EventListener);
-    
-=======
-    // Verificar callbacks periódicamente durante los primeros 10 segundos
-    const callbackCheckInterval = setInterval(() => {
-      ensureCallbacks();
-    }, 1000);
-    
->>>>>>> 0602fe76
-    setTimeout(() => {
-      clearInterval(callbackCheckInterval);
-      logger.info('useSignalProcessor', 'Callback verification period completed');
-    }, 10000);
-    
-    logger.info("useSignalProcessor", "Processor created with callbacks established", {
+    console.log("useSignalProcessor: Processor created with callbacks established:", {
       hasOnSignalReadyCallback: !!processorRef.current.onSignalReady,
-      hasOnErrorCallback: !!processorRef.current.onError,
-      processorType: processorRef.current.constructor.name
+      hasOnErrorCallback: !!processorRef.current.onError
     });
     
     return () => {
@@ -368,21 +276,12 @@
   }, []);
 
   const processFrame = useCallback((imageData: ImageData) => {
-    console.log("🟠 useSignalProcessor/processFrame: LLAMADO", {
-      hasProcessor: !!processorRef.current,
-      isProcessing,
-      imageSize: `${imageData.width}x${imageData.height}`,
-      timestamp: new Date().toISOString()
-    });
-    
     if (!processorRef.current) {
-      console.error("🔴 useSignalProcessor: No processor available to process frames");
       logger.error("useSignalProcessor", "No processor available to process frames");
       return;
     }
     
     if (!isProcessing) {
-      console.log("🔴 useSignalProcessor: Not processing, ignoring frame");
       logger.debug("useSignalProcessor", "Not processing, ignoring frame");
       return;
     }
